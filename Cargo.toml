--- conflicted
+++ resolved
@@ -98,13 +98,9 @@
 arc-swap = "1.7.1"
 prometheus = "0.14.0"
 once_cell = "1.21.3"
-<<<<<<< HEAD
-axum = { version = "0.8.4" }
 axum-server = { version = "0.7.3", features = ["tls-openssl"] }
-=======
 axum = { version = "0.8.7" }
 axum-server = { version = "0.7.2", features = ["tls-openssl"] }
->>>>>>> bd6ca1c2
 tower-http = { version = "0.6.6", features = ["fs"] }
 tonic = "0.14.2"
 port_check = "0.3.0"
